--- conflicted
+++ resolved
@@ -24,13 +24,9 @@
     if (file) this.setFromFile(file)
   }
 
-<<<<<<< HEAD
   setFromFile (file:any) {
     // debug(file)
-=======
-  setFromFile(file: any) {
-    // console.log(file)
->>>>>>> 63049a0d
+
     this.name = file.title
     this.track = file.track
     this.length = file.length
@@ -75,20 +71,6 @@
   public async getMetadata(): Promise<Metadata> {
     // Can throw error if metadata call fails -
     //TODO-ERRORS callers I've found dont appear to be checking for it
-<<<<<<< HEAD
-    return
-      if (this.metadataCache) {
-        return(this.metadataCache)
-      } else {
-        try {
-          let metadataService = new MetadataService()
-          this.metadataCache = await metadataService.get({identifier: this.identifier}) // Can throw error if metadata fails
-          return (this.metadataCache);
-        } catch(err) {
-          debug("Failed to retrieve metadata for", this.identifier);
-          throw(err);
-        }
-=======
 
     if (this.metadataCache) {
       return (this.metadataCache)
@@ -98,9 +80,8 @@
         this.metadataCache = await metadataService.get({ identifier: this.identifier }) // Can throw error if metadata fails
         return (this.metadataCache);
       } catch (err) {
-        console.log("Failed to retrieve metadata for", this.identifier);
+        debug("Failed to retrieve metadata for %s", this.identifier);
         throw (err);
->>>>>>> 63049a0d
       }
     }
   }
@@ -128,42 +109,6 @@
     }
   }
 
-<<<<<<< HEAD
-  public async getAudioTracks ():Promise<Array<AudioFile>> {
-      let metadata = await this.getMetadata()
-      let detailsResponse = await this.getDetailsData()
-
-      // TODO
-      let audioFiles = []
-      if (detailsResponse.jwInitData) {
-        debug(detailsResponse.jwInitData)
-        // parse the audio files
-        detailsResponse.jwInitData.forEach(jwRow => {
-          let file = metadata.data.files.reduce((carry, file) => {
-            if (carry)
-              return carry
-            if (file.name == jwRow.orig) {
-              return file
-            }
-          }, null)
-
-          let audioFile = new AudioFile(file)
-
-
-          audioFile.name = jwRow.title.replace(/^(\d+\. )/, '')
-          audioFile.waveformUrl = jwRow.image
-          audioFile.length = jwRow.duration
-          debug('setting sources')
-          audioFile.sources = jwRow.sources
-
-          // TODO get youtubeId and spotifyId  from metadata files
-          // youtubeId:string
-          // spotifyId:string
-
-          audioFiles.push(audioFile)
-        })
-      }
-=======
   public async getAudioTracks(): Promise<Array<AudioFile>> {
     let metadata = await this.getMetadata()
     let detailsResponse = await this.getDetailsData()
@@ -171,7 +116,7 @@
     // TODO
     let audioFiles = []
     if (detailsResponse.jwInitData) {
-      console.log(detailsResponse.jwInitData)
+      debug(detailsResponse.jwInitData)
       // parse the audio files
       detailsResponse.jwInitData.forEach(jwRow => {
         let file = metadata.data.files.reduce((carry, file) => {
@@ -188,7 +133,7 @@
         audioFile.name = jwRow.title.replace(/^(\d+\. )/, '')
         audioFile.waveformUrl = jwRow.image
         audioFile.length = jwRow.duration
-        console.log('setting sources')
+        debug('setting sources')
         audioFile.sources = jwRow.sources
 
         // TODO get youtubeId and spotifyId  from metadata files
@@ -198,7 +143,6 @@
         audioFiles.push(audioFile)
       })
     }
->>>>>>> 63049a0d
 
     return (audioFiles)
   }
