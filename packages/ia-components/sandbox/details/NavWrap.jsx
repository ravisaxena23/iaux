--- conflicted
+++ resolved
@@ -330,17 +330,11 @@
     // Alternative to complex nav-dweb code
     const crawl = Object.assign({ identifier: this.props.item.itemid, query: this.props.item.query, downloaded: this.props.item.downloaded }, this.props.item.crawl);
         return ((typeof DwebArchive === "undefined") ? null :
-<<<<<<< HEAD
                 <div id="nav-dweb">
                   { DwebArchive.mirror
                     ? <I18nSpan className="dweb-nav-left" en="Offline"/>
                     : <span className="dweb-nav-left">DWeb</span>}:
                   <DwebStatusDIV statuses={this.props.transportStatuses}/>
-=======
-                <div id="nav-dweb"><span
-                    className="dweb-nav-left">DWeb</span>:
-                  <DwebStatusDIV statuses={this.props.transportStatuses} clickable={this.props.transportsClickable}/>
->>>>>>> 676fb2d0
                     {!DwebArchive.mirror ? null :
                         <>
                           <div id="dweb-mirrorconfig"><CrawlConfig {...crawl} /></div>
@@ -387,11 +381,7 @@
   }
 
   render() {
-<<<<<<< HEAD
     return <li className={`transportstatus${this.state.status}`} onClick={this.onClick} key={`status${this.props.name}`}><I18nSpan en={this.props.name} /></li>;
-=======
-    return <li className={`transportstatus${this.state.status}${this.props.clickable ? " clickable" : ""}`} onClick={this.props.clickable ? this.onClick : undefined} key={`status${this.props.name}`}>{this.props.name}</li>;
->>>>>>> 676fb2d0
   }
 }
 
