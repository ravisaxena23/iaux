/* eslint-disable object-curly-newline, max-len, prefer-destructuring, implicit-arrow-linebreak */
/* eslint-disable react/destructuring-assignment, react/prefer-stateless-function, react/forbid-prop-types, react/no-multi-comp, react/prop-types, react/require-default-props, react/no-danger */
/* eslint-disable react/jsx-first-prop-new-line, react/jsx-max-props-per-line, react/jsx-one-expression-per-line, react/jsx-wrap-multilines */
import React from 'react';
import PropTypes from 'prop-types';
import { AnchorSearch } from './AnchorSearch';
import { DetailsActionButtons } from './DetailsActionButtons';
import { DetailsReviews } from './DetailsReviews';
import DetailsCollectionList from './DetailsCollectionList';
import DetailsDownloadOptions from './DetailsDownloadOptions';
import { languageMapping } from '../../util';
import { I18nSpan, I18nStr, I18nIcon } from '../languages/Languages';

const metadataListKeyStrings = { ocr: 'OCR', runtime: 'Run time', ppi: 'PPI' }; // Metadata with something other than capitalize first letter
const metadataListExclude = [
  // This list has metadata that should not be listed in a table because it is handled in some other way
  'backup_location', 'collection', 'creator', 'credits', 'curation', 'date', 'description', 'licenseurl', 'magnetlink', 'mediatype',
  'public', 'publicdate', 'publisher', 'subject', 'thumbnaillinks', 'title', 'updatedate', 'updater', 'uploader',
];

function upperCaseFirst(w) {
  return w.charAt(0).toUpperCase() + w.slice(1);
}
class AnchorSearches extends React.Component {
  /**
   * Render a list of <AnchorSearch> for one or more values in a specific field
   *
   * <AnchorSearches
   *    field=STRING    Search for value(s) in this field
   *    value=STRING || [STRING*] Either a string, or a series of alternatives
   *    itemProp=STRING optional, for search engines
   *    mapping=optional mapping from value to string to display
   *  />
   */
  // Props field, value: array or string mapping: object (optional)

  render() {
    return (Array.isArray(this.props.value)
      ? this.props.value.map(v => (
        <span key={v}>
          <AnchorSearch field={this.props.field} value={v} rel="nofollow" itemProp={this.props.itemProp}>{v}</AnchorSearch>
          {' '}
        </span>
      ))
      : (
        <>
          <AnchorSearch key={this.props.field} field={this.props.field} value={this.props.value} rel="nofollow">{this.props.mapping ? (this.props.mapping[this.props.value] || this.props.value) : this.props.value}</AnchorSearch>
          {' '}
        </>
      )
    );
  }
}
AnchorSearches.propTypes = {
  value: PropTypes.any.isRequired, // Can be string or [string]
  field: PropTypes.string.isRequired,
  itemProp: PropTypes.string,
  mapping: PropTypes.object, // mapping from value to string to display
};

class DetailsMetadataField extends React.Component {
  /**
   * Display a single field of metadata, allows for flexibility to handle a lot of the cases.
   *
   * <DetailsMetadataField
   *    name=ENSTRING               Override default name for field
   *    field=METADATAFIELD       Metadata Field Name (will be translated for display, but not for function)
   *    value=STRING | [STRING*]  Value(s) in that field (will not be translated)
   *    itemProp=STRING           Optional - for search engines (will not be translated)
   * />
   *
   * Behavior on rendering:
   *  Determines the name for the field, using the `name` prop, or a mapping in here, or by uppercasing the first character
   *  Values are rendered as anchors to searches
   */
  // props: field=k value: v|[v*], mapping: {v: string},  className, role, itemProp
  constructor(props) {
    super(props);
    this.state = {
      name: I18nStr(this.props.name
        || metadataListKeyStrings[this.props.field]
        || this.props.field)
    };
  }

  render() {
    return !(this.props.value && this.props.value.length) ? null : (
      <dl className="metadata-definition">
        <dt>{this.state.name}</dt>
        <dd>
          <AnchorSearches
            field={this.props.field}
            value={this.props.value}
            mapping={this.props.mapping}
            itemProp={this.props.itemProp}
          />
        </dd>
      </dl>
    );
  }
}

const ccNames = { publicdomain: 'Public Domain', by: 'Attribution', sa: 'Share Alike', nc: 'Non Commercial', nd: 'No Derivatives' };
const ccUrl2Name = { 'publicdomain/zero/1.0/': 'CC0 1.0 Universal'}
/**
 * <DetailsLicense licenseurl=URL />
 *
 * If there is a license display a link to it
 */
class DetailsLicense extends React.Component {
  render() {
    const licenseurl = this.props.licenseurl;
    // noinspection HtmlUnknownTarget
    return !licenseurl ? null : (
      <dl className="metadata-definition">
        <dt><I18nSpan en="Usage" /></dt>
        <dd>
          <a
            title={licenseurl}
            href={licenseurl}
            target="_blank"
            rel="license noopener noreferrer"
          >
            {licenseurl.startsWith('http://creativecommons.org/licenses/')
<<<<<<< HEAD
              ? <>
                <img className="cclic" src="/images/cc/cc.png" alt="Creative Commons" />
                &nbsp;
                {
                  licenseurl.split('/')[4].split('-').map(abbrv =>
                    <I18nSpan key={abbrv} en={ccNames[abbrv]}>
                      <img className="cclic" src={`/images/cc/${abbrv}.png`} alt="" />
                      &nbsp;
                    </I18nSpan>
                  )
                }
                </>
              : <span>{licenseurl}</span>
=======
              ? // "commute" http://creativecommons.org/licenses/by-nc-nd/2.0/ img=cc by nc nd
              <>
                  {licenseurl.split('/')[4].split('-').map(abbrv =>
                      <I18nSpan key={abbrv} en={ccNames[abbrv]}>&nbsp;</I18nSpan> )}
                  <img className="cclic" src="/images/cc/cc.png" alt="Creative Commons" />
                  { licenseurl.split('/')[4].split('-').map(abbrv =>
                      <img key={abbrv} className="cclic" src={`/images/cc/${abbrv}.png`} alt="" /> )}
                </>
              : (licenseurl.startsWith('http://creativecommons.org/') && ccUrl2Name[licenseurl.slice(27)])
              ? // "morebooks" http://creativecommons.org/publicdomain/zero/1.0/  img=cc, zero
                <>
                  <I18nSpan en={ccUrl2Name[licenseurl.slice(27)]}>&nbsp;</I18nSpan>
                  <img className="cclic" src="/images/cc/cc.png" alt="Creative Commons" />
                  { licenseurl.split('/')[4].split('-').map(abbrv =>
                    <img key={abbrv} className="cclic" src={`/images/cc/${abbrv}.png`} alt="" /> )}
                </>
              : licenseurl.startsWith('http://creativecommons.org/')
              ? // "ThirdAve1950" http://creativecommons.org/licenses/publicdomain/  cc publicdomain
                // mathematicalphilosophy_1508_librivox http://creativecommons.org/publicdomain/mark/1.0/ cc publicdomain
                <>
                  <I18nSpan en={ccNames[licenseurl.split('/')[3]]}>&nbsp;</I18nSpan>
                  <I18nSpan en={upperCaseFirst(licenseurl.split('/')[4])}>&nbsp;</I18nSpan>
                  <I18nSpan en={licenseurl.split('/').slice(5).join(' ')}/>
                  <img className="cclic" src="/images/cc/cc.png" alt="Creative Commons" />
                  <img className="cclic" src="/images/cc/publicdomain.png" alt="" />
                </>
              : //gov.uscourts.txnb.467008 "https://www.usa.gov/government-works"
                //ISS039-E-003344 http://eol.jsc.nasa.gov/Info/use.htm
                  <span>{licenseurl}</span>
>>>>>>> 4279a47a
            }
          </a>
        </dd>
      </dl>
    );
  }
}


class DetailsMetadataTitle extends React.Component {
  /**
   * Displays the metadata title and by-line for this item,
   *
   * <DetailsMetadataTitle
   *  metadata=OBJECT   metadata object as returned by API after sanitizing (will not be translated)
   * />
   *
   * Behavior on rendering:
   *  Displays title, icon and byline to go above metadata
   */
  render() {
    const md = this.props.metadata;
    return (
      <>
        <h1 style={{ fontSize: '30px', marginBottom: 0 }}>
          <div className="left-icon">
            <I18nIcon className={`iconochive-${md.mediatype} ${md.mediatype}`} en={md.mediatype} />
          </div>
          <span itemProp="name">{md.title}</span>
        </h1>
        {/* Note archive.org wraps inside dd with a span but only for this field */}
        <DetailsMetadataField field="creator" value={md.creator} name="by" />
      </>
    );
  }
}
class DetailsMetadata extends React.Component {
  /**
   * Displays the metadata for this item,
   *
   * <DetailsMetadata
   *  metadata=OBJECT   metadata object as returned by API after sanitizing
   *  description=STRING  sanitized description (i.e. unsafe HTML stripped out and multiple values concatenated)
   * />
   *
   * Behavior on rendering:
   *  Displays some known metadata fields, then displays the rest using default behaviors
   */

  // TODO-DETAILS note the structure of this has changed - see the difference in originals between multitrackaudio and mbid for example
  // TODO-DETAILS https://github.com/internetarchive/dweb-archive/issues/130
  render() {
    const md = this.props.metadata; // Shortcut
    return (
      <>
        <div className="row metadata-list" role="list">
          <DetailsMetadataField field="date" value={md.date} name="Publication date" itemProp="datePublished" />
          <DetailsLicense licenseurl={md.licenseurl} />
          <DetailsMetadataField field="subject" value={md.subject} name="Topics" itemProp="keywords" />
          <DetailsMetadataField field="publisher" value={md.publisher} name="Publishers" itemProp="publisher" />
          <DetailsMetadataField field="sponsor" value={md.sponsor} name="Sponsor" itemProp="sponsor" />
          <DetailsMetadataField field="contributor" value={md.contributor} name="Contributors" />
          <DetailsMetadataField className="key-val-big" field="language" value={md.language} name="Languages" mapping={languageMapping} />
        </div>
        <div className="clearfix" />
        {/* Contains HTML (supposedly safe) inserted via innerHTML thing */}
        { !md.description ? null : (
          <div id="descript" itemProp="description" dangerouslySetInnerHTML={{ __html: this.props.description }} />
        )}
        { !md.credits ? null : ( // TODO postprocess Credits like description esp \n to <br> as in item=commute
          <>
            <h2 style={{ fontSize: '18px' }}><I18nSpan en="Credits" /></h2>
            <p className="content">{(md.credits || []).join(', ')}</p>
          </>
        )}

        <div className="metadata-expandable-list" role="list">
          {/* List of keys in the metadata that are not empty strings or empty arrays */}
          { Object.keys(md).filter(k => (!metadataListExclude.includes(k)) && md[k] && md[k].length).map(k => (
            <DetailsMetadataField key={k} field={k} value={md[k]} />))
          }
        </div>
      </>
    );
  }
}


class DetailsAbout extends React.Component {
  /**
  *  List of metadata on details page
  *
  *  Renders as a <></> of div each containing in most, but not all cases a <span className=key> and <span className=value>
  *
  *  Behavior none for the component itself, most elements are clickable through to searches
  *
  * Technical Notes:
  *  The content has to be supplied as "metadata" and collection_titles and description,
  *  there is a wrapper in dweb-archive to do this in DetailsAboutWrapper
  *
  * <DetailsAbout>
  *   metadata={}         As in ARCHIVEITEM.metadata or metadata API after processing to enforce strings and arrays
  *   description=STRING  Passed separately since needs to be preprocessed to eliminate hacks and to correct URLs
  *   files=[ArchiveFile] ArchiveFile or similar structure as in Files part of Metadata API
  *   reviews=[ {}* ]    See DetailsReviews for structure
  *   files_count=INTEGER          Count of files
  *   collection_titles={COLLECTION: "COLLECTION TITLE"}    Mapping from collection to title of collection for any collection its a member of
  *   disconnected=BOOL      True if browser cannot see archive.org directly
  * />
  */

  render() {
    /* This sits underneath theatre-ia-wrap DIV that is built by theatreIaWrap */
    const md = this.props.metadata;
    // TODO-DETAILS note the structure of this has changed - see the difference in originals between multitrackaudio and mbid for example
    // TODO-DETAILS https://github.com/internetarchive/dweb-archive/issues/130
    return (
      <>
        <div className="container container-ia item-details-about" />
        <div className="container container-ia width-max relative-row-wrap" />
        <div className="container container-ia width-max relative-row-wrap info-top">
          <div className="container container-ia">
            <div className="relative-row row">
              <div className="thats-right col-sm-4 col-sm-push-8">
                <DetailsActionButtons identifier={md.identifier} title={md.title} disconnected={this.props.disconnected} />
              </div>
              <div className="thats-left item-details-metadata col-sm-8 col-sm-pull-4">
                <DetailsMetadataTitle metadata={md} />
                <br />
              </div>
            </div>
          </div>
        </div>
        <div className="container container-ia width-max relative-row-wrap">
          <div className="container container-ia">
            <div className="relative-row row">
              <div className="col-sm-8 thats-left item-details-metadata">
                <div className="actions-ia" />
                <DetailsMetadata metadata={md} description={this.props.description} />
                {/* TODO need an dweb way to submit a review */}
                <DetailsReviews
                  reviews={this.props.reviews}
                  disconnected={this.props.disconnected}
                  writeReviewsURL={`https://archive.org/write-review.php?identifier=${md.identifier}`}
                />
              </div>
              <div className="col-sm-4 thats-right item-details-archive-info">
                {/* TODO need section className=boxy item-stats-summary- not obvious where data from, its not in metadata */}
                <DetailsDownloadOptions identifier={md.identifier} files={this.props.files} files_count={this.props.files_count} disconnected={this.props.disconnected} />
                <DetailsCollectionList collections={md.collection} collectionTitles={this.props.collection_titles} />
                {/* <DetailsUploaderBox identifier={} name={} date={}> see https://github.com/internetarchive/dweb-archive/issues/24 */}
              </div>
            </div>
          </div>
        </div>
      </>
    );
  }
}
export { DetailsMetadata, DetailsAbout };

// Code review 2019-10-18 but not comparison to archive.org HTML<|MERGE_RESOLUTION|>--- conflicted
+++ resolved
@@ -122,21 +122,6 @@
             rel="license noopener noreferrer"
           >
             {licenseurl.startsWith('http://creativecommons.org/licenses/')
-<<<<<<< HEAD
-              ? <>
-                <img className="cclic" src="/images/cc/cc.png" alt="Creative Commons" />
-                &nbsp;
-                {
-                  licenseurl.split('/')[4].split('-').map(abbrv =>
-                    <I18nSpan key={abbrv} en={ccNames[abbrv]}>
-                      <img className="cclic" src={`/images/cc/${abbrv}.png`} alt="" />
-                      &nbsp;
-                    </I18nSpan>
-                  )
-                }
-                </>
-              : <span>{licenseurl}</span>
-=======
               ? // "commute" http://creativecommons.org/licenses/by-nc-nd/2.0/ img=cc by nc nd
               <>
                   {licenseurl.split('/')[4].split('-').map(abbrv =>
@@ -166,7 +151,6 @@
               : //gov.uscourts.txnb.467008 "https://www.usa.gov/government-works"
                 //ISS039-E-003344 http://eol.jsc.nasa.gov/Info/use.htm
                   <span>{licenseurl}</span>
->>>>>>> 4279a47a
             }
           </a>
         </dd>
