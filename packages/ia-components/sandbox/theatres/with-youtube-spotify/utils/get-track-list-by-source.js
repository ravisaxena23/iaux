/**
 * Formats time for audio display
 * @param { string } lengthInSeconds
 */
const formatTime = (lengthInSeconds) => {
  if (!lengthInSeconds) return null;
  const lengthInMS = parseFloat(lengthInSeconds) * 1000;
  const minutes = Math.floor(lengthInMS / 60000);
  const seconds = ((lengthInMS % 60000) / 1000).toFixed(0);
  const secondsDisplay = (seconds < 10 ? '0' : '') + seconds;
  return `${minutes}:${secondsDisplay}`;
};

/**
 * Given a source/channel (archive, youtube, spotify),
 * return all applicable tracks
 *
 * @param { object } albumData (IA Item)
 * @param { string } sourceToPlay (archive, youtube, spotify)
 */
const getTrackListBySource = (albumData, sourceToPlay) => {
  // check to see if samples only
  const { playSamples, tracks, albumSpotifyYoutubeInfo } = albumData;
  const externalSource = sourceToPlay === 'youtube' || sourceToPlay === 'spotify';
  if (sourceToPlay === 'archive') {
    if (playSamples) {
      const sampleMP3s = tracks.map((track, index) => {
        const {
          sampleMP3, title, creator, artist = ''
        } = track;
        const trackDetails = { title, creator, artist };
        const trackNumber = index + 1;
        return Object.assign({}, sampleMP3, { trackNumber, ...trackDetails });
      });

      return sampleMP3s;
    }

    return tracks.map((track, index) => {
      const { fullMP3, length = '' } = track;
      const trackToUse = fullMP3 || track;
      const trackLengthFormatted = length.indexOf(':') > 0;
      const formattedLength = !trackLengthFormatted ? formatTime(length) : length;
      const trackNumber = index + 1;
      return Object.assign({}, trackToUse, { trackNumber, formattedLength });
    });
  }

  if (externalSource) {
    const albumPlaceholder = {
      trackNumber: 0,
      youtube: albumSpotifyYoutubeInfo.youtube || null,
      spotify: albumSpotifyYoutubeInfo.spotify || null,
      isAlbum: true
    };
    const tracksToReturn = [];
    const tracksWithExternalSource = tracks.reduce((allTracks = [albumPlaceholder], track, index) => {
<<<<<<< HEAD
      const { length = '' } = track;
=======
      const {
        length = '', title, creator, artist = ''
      } = track;
      const trackDetails = { title, creator, artist };
>>>>>>> ce53efcd
      const trackLengthFormatted = length.indexOf(':') > 0;
      const formattedLength = !trackLengthFormatted ? formatTime(length) : length;
      const trackNumber = index + 1;
      const formattedTrack = Object.assign({}, track, { formattedLength, trackNumber, ...trackDetails });
      if (track.hasOwnProperty(sourceToPlay)) { allTracks.push(formattedTrack); }
      return allTracks;
    }, []);
    if (albumSpotifyYoutubeInfo[sourceToPlay]) {
      tracksToReturn.push(albumPlaceholder);
    }

    return tracksToReturn.concat(tracksWithExternalSource);
  }

  return [];
};

export default getTrackListBySource;<|MERGE_RESOLUTION|>--- conflicted
+++ resolved
@@ -55,14 +55,10 @@
     };
     const tracksToReturn = [];
     const tracksWithExternalSource = tracks.reduce((allTracks = [albumPlaceholder], track, index) => {
-<<<<<<< HEAD
-      const { length = '' } = track;
-=======
       const {
         length = '', title, creator, artist = ''
       } = track;
       const trackDetails = { title, creator, artist };
->>>>>>> ce53efcd
       const trackLengthFormatted = length.indexOf(':') > 0;
       const formattedLength = !trackLengthFormatted ? formatTime(length) : length;
       const trackNumber = index + 1;
