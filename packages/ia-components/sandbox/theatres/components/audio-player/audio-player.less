
.theatre__audio-player {
  margin: auto;

  @media (min-width: 500px) and (max-width: 599px) {
    width: 90%;
  }

  @media (min-width: 600px) and (max-width: 767px) {
    width: 60%;
  }

  @media (min-width: 768px) {
<<<<<<< HEAD
    height: 400px;
=======
>>>>>>> ce53efcd
    max-width: 400px;
  }

  .content-window {
    border-bottom: none;
    border-top: .1rem solid;
    border-left: .1rem solid;
    border-right: .1rem solid;
    position: relative;
    overflow: hidden;
    padding: .1rem;

    .background-photo,
    .no-photo {
      display: block;
      margin: auto;
      max-width: 100%;
    }

    .background-photo {
      min-height: 20rem;
      max-height: 40rem;
    }

    .no-photo {
      font-size: 10rem;
      text-align: center;
      padding-top: 14%;
      height: 20rem;
    }
  }

  .tabs {

    .tab-bottom{
      width: 100%;
      border-top: 1px solid #fff;
    }

    .option.selected {
      border-top-color: black;
    }
  }

  .playlist-section {
    padding: 1rem 2rem;

    @media (max-width: 599px) {
      padding-right: 0;
    }
  }

  .iframe-wrapper,
  .ia-player-wrapper {
    width: 99.5%;
<<<<<<< HEAD
  }

  .ia-player-wrapper {
    position: absolute;
    width: 100%;
    bottom: 0px;

=======
  }

  .ia-player-wrapper,
  .iframe-wrapper {
    height: 4.4rem; // accomodate height for jwplayer controls
  }

  .ia-player-wrapper {
>>>>>>> ce53efcd
    .jwplayer {
      // this is here because Play8 sets a specific width on the style attribute
      // we need to trump it
      width: 100% !important;
    }
  }

  .iframe-wrapper {
    .iframe {
      position: absolute;
      top: 0.1rem;
      left: 0.1rem;
      width: 100%;
      height: 100%;
      right: 0.1rem;
      bottom: 0.1rem;
    }
  }
}<|MERGE_RESOLUTION|>--- conflicted
+++ resolved
@@ -11,10 +11,6 @@
   }
 
   @media (min-width: 768px) {
-<<<<<<< HEAD
-    height: 400px;
-=======
->>>>>>> ce53efcd
     max-width: 400px;
   }
 
@@ -70,15 +66,6 @@
   .iframe-wrapper,
   .ia-player-wrapper {
     width: 99.5%;
-<<<<<<< HEAD
-  }
-
-  .ia-player-wrapper {
-    position: absolute;
-    width: 100%;
-    bottom: 0px;
-
-=======
   }
 
   .ia-player-wrapper,
@@ -87,7 +74,6 @@
   }
 
   .ia-player-wrapper {
->>>>>>> ce53efcd
     .jwplayer {
       // this is here because Play8 sets a specific width on the style attribute
       // we need to trump it
